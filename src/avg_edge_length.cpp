#include <common.h>
#include <npe.h>
#include <igl/avg_edge_length.h>

const char* ds_avg_edge_length = R"igl_Qu8mg5v7(
Compute the average edge length for the given triangle mesh.

Parameters
----------
v : array_like #v by 3 vertex array
f : f #f by simplex-size list of mesh faces (must be simplex)

Returns
-------
l : average edge length

See also
--------
adjacency_matrix

Notes
-----
None

Examples
--------
# Mesh in (v, f)
>>> length = avg_edge_length(v, f)
)igl_Qu8mg5v7";

npe_function(avg_edge_length)
npe_doc(ds_avg_edge_length)
npe_arg(v, dense_double, dense_float)
npe_arg(f, dense_int, dense_long, dense_longlong)
npe_begin_code()
<<<<<<< HEAD
  
  assert_valid_tet_or_tri_mesh(v, f);

=======
  assert_valid_3d_tri_mesh(v, f);
>>>>>>> 5d9fb205
  return igl::avg_edge_length(v, f);

npe_end_code()

<|MERGE_RESOLUTION|>--- conflicted
+++ resolved
@@ -33,13 +33,8 @@
 npe_arg(v, dense_double, dense_float)
 npe_arg(f, dense_int, dense_long, dense_longlong)
 npe_begin_code()
-<<<<<<< HEAD
   
-  assert_valid_tet_or_tri_mesh(v, f);
-
-=======
   assert_valid_3d_tri_mesh(v, f);
->>>>>>> 5d9fb205
   return igl::avg_edge_length(v, f);
 
 npe_end_code()
