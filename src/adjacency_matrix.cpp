#include <common.h>
#include <npe.h>
#include <typedefs.h>
#include <igl/adjacency_matrix.h>

const char* ds_adjacency_matrix = R"igl_Qu8mg5v7(
Constructs the graph adjacency matrix of a given mesh (v, f).

Parameters
----------
f : #f by dim list of mesh simplices

Returns
-------
a : max(f) by max(f) cotangent matrix, each row i corresponding to v(i, :)

See also
--------
adjacency_list, edges, cotmatrix, diag

Notes
-----
None

Examples
--------
# Mesh in (v, f)
>>> a = adjacency_matrix(f)

# Sum each row 
>>> a_sum = np.sum(a, axis=1)

# Convert row sums into diagonal of sparse matrix
>>> a_diag = diag(a_sum)

# Build uniform laplacian
>>> u = a - a_diag
)igl_Qu8mg5v7";

npe_function(adjacency_matrix)
npe_doc(ds_adjacency_matrix)
npe_arg(f, dense_int, dense_long, dense_longlong)
npe_begin_code()

<<<<<<< HEAD
  //assert_valid_tet_or_tri_mesh_faces(f, "f")
=======
  assert_valid_tet_or_tri_mesh_faces(f, "f");
>>>>>>> 5d9fb205
  EigenSparseLike<npe_Matrix_f> a;
  igl::adjacency_matrix(f, a);
  return npe::move(a);

npe_end_code()

<|MERGE_RESOLUTION|>--- conflicted
+++ resolved
@@ -42,11 +42,7 @@
 npe_arg(f, dense_int, dense_long, dense_longlong)
 npe_begin_code()
 
-<<<<<<< HEAD
-  //assert_valid_tet_or_tri_mesh_faces(f, "f")
-=======
   assert_valid_tet_or_tri_mesh_faces(f, "f");
->>>>>>> 5d9fb205
   EigenSparseLike<npe_Matrix_f> a;
   igl::adjacency_matrix(f, a);
   return npe::move(a);
