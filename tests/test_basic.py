--- conflicted
+++ resolved
@@ -2235,7 +2235,6 @@
         self.assertTrue(v.dtype == np.float)
         self.assertTrue(q.dtype == np.int)
         self.assertTrue(e.dtype == np.int)
-<<<<<<< HEAD
         
     def test_sparse_voxel_grid(self):
         pass
@@ -2252,9 +2251,6 @@
     def test_unproject_on_plane(self):
         pass
         
-=======
-
->>>>>>> 70d4f72f
     def test_flip_avoiding_line_search(self):
         #def fun(v):
         #    return 0.5
