--- conflicted
+++ resolved
@@ -327,13 +327,8 @@
         self.assertEqual(n.shape[1], 3)
 
     def test_ambient_occlusion(self):
-<<<<<<< HEAD
-        n = igl.per_face_normals(self.v2, self.f2, self.v2)
-        s = igl.ambient_occlusion(self.v2, self.f2, self.v2, n[0:self.v2.shape[0], :], 2)
-=======
         n = igl.per_vertex_normals(self.v2, self.f2)
         s = igl.ambient_occlusion(self.v2, self.f2, self.v2, n, 2)
->>>>>>> 5d9fb205
 
         self.assertEqual(s.dtype, self.v1.dtype)
         self.assertEqual(len(s.shape), 1)
